--- conflicted
+++ resolved
@@ -18,13 +18,9 @@
 
 pub struct StoreConst<T>(pub T);
 
-<<<<<<< HEAD
 pub struct PushConst<T>(pub T);
 
-pub struct Store<T>;
-=======
 pub struct Store;
->>>>>>> 5771970d
 
 pub struct StoreOption;
 
