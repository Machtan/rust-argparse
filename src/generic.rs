use std::cell::RefCell;
use std::str::FromStr;
use std::rc::Rc;

use super::{StoreConst, Store, StoreOption, List, Collect, PushConst};
use super::action::Action;
use super::action::{TypedAction, IFlagAction, IArgAction, IArgsAction};
use super::action::ParseResult;
use super::action::ParseResult::{Parsed, Error};
use super::action::Action::{Flag, Single, Push, Many};

pub struct StoreConstAction<'a, T: 'a> {
    pub value: T,
    pub cell: Rc<RefCell<&'a mut T>>,
}

pub struct PushConstAction<'a, T: 'a> {
    pub value: T,
    pub cell: Rc<RefCell<&'a mut Vec<T>>>,
}

pub struct StoreAction<'a, T: 'a> {
    pub cell: Rc<RefCell<&'a mut T>>,
}

pub struct StoreOptionAction<'a, T: 'a> {
    cell: Rc<RefCell<&'a mut Option<T>>>,
}

pub struct ListAction<'a, T: 'a> {
    cell: Rc<RefCell<&'a mut Vec<T>>>,
}

impl<T: 'static + Copy> TypedAction<T> for StoreConst<T> {
    fn bind<'x>(&self, cell: Rc<RefCell<&'x mut T>>) -> Action<'x> {
        let StoreConst(val) = *self;
        return Flag(box StoreConstAction { cell: cell, value: val });
    }
}

<<<<<<< HEAD
impl<T: 'static + Copy> TypedAction<Vec<T>> for PushConst<T> {
    fn bind<'x>(&self, cell: Rc<RefCell<&'x mut Vec<T>>>) -> Action<'x> {
        let PushConst(val) = *self;
        return Flag(box PushConstAction { cell: cell, value: val });
    }
}

impl<T: 'static + FromStr> TypedAction<T> for Store<T> {
=======
impl<T: 'static + FromStr> TypedAction<T> for Store {
>>>>>>> 5771970d
    fn bind<'x>(&self, cell: Rc<RefCell<&'x mut T>>) -> Action<'x> {
        return Single(box StoreAction { cell: cell });
    }
}

impl<T: 'static + FromStr> TypedAction<Option<T>> for StoreOption {
    fn bind<'x>(&self, cell: Rc<RefCell<&'x mut Option<T>>>) -> Action<'x> {
        return Single(box StoreOptionAction { cell: cell });
    }
}

impl<T: 'static + FromStr + Clone> TypedAction<Vec<T>> for List {
    fn bind<'x>(&self, cell: Rc<RefCell<&'x mut Vec<T>>>) -> Action<'x> {
        return Many(box ListAction { cell: cell });
    }
}

impl<T: 'static + FromStr + Clone> TypedAction<Vec<T>> for Collect {
    fn bind<'x>(&self, cell: Rc<RefCell<&'x mut Vec<T>>>) -> Action<'x> {
        return Push(box ListAction { cell: cell });
    }
}

impl<'a, T: Copy> IFlagAction for StoreConstAction<'a, T> {
    fn parse_flag(&self) -> ParseResult {
        let mut targ = self.cell.borrow_mut();
        **targ = self.value;
        return Parsed;
    }
}

impl<'a, T: Copy> IFlagAction for PushConstAction<'a, T> {
    fn parse_flag(&self) -> ParseResult {
        let mut targ = self.cell.borrow_mut();
        targ.push(self.value);
        return Parsed;
    }
}

impl<'a, T: FromStr> IArgAction for StoreAction<'a, T> {
    fn parse_arg(&self, arg: &str) -> ParseResult {
        match FromStr::from_str(arg) {
            Ok(x) => {
                **self.cell.borrow_mut() = x;
                return Parsed;
            }
            Err(_) => {
                return Error(format!("Bad value {}", arg));
            }
        }
    }
}

impl<'a, T: FromStr> IArgAction for StoreOptionAction<'a, T> {
    fn parse_arg(&self, arg: &str) -> ParseResult {
        match FromStr::from_str(arg) {
            Ok(x) => {
                **self.cell.borrow_mut() = Some(x);
                return Parsed;
            }
            Err(_) => {
                return Error(format!("Bad value {}", arg));
            }
        }
    }
}

impl<'a, T: FromStr + Clone> IArgsAction for ListAction<'a, T> {
    fn parse_args(&self, args: &[&str]) -> ParseResult {
        let mut result = vec!();
        for arg in args.iter() {
            match FromStr::from_str(*arg) {
                Ok(x) => {
                    result.push(x);
                }
                Err(_) => {
                    return Error(format!("Bad value {}", arg));
                }
            }
        }
        **self.cell.borrow_mut() = result;
        return Parsed;
    }
}
<|MERGE_RESOLUTION|>--- conflicted
+++ resolved
@@ -38,7 +38,6 @@
     }
 }
 
-<<<<<<< HEAD
 impl<T: 'static + Copy> TypedAction<Vec<T>> for PushConst<T> {
     fn bind<'x>(&self, cell: Rc<RefCell<&'x mut Vec<T>>>) -> Action<'x> {
         let PushConst(val) = *self;
@@ -46,10 +45,7 @@
     }
 }
 
-impl<T: 'static + FromStr> TypedAction<T> for Store<T> {
-=======
 impl<T: 'static + FromStr> TypedAction<T> for Store {
->>>>>>> 5771970d
     fn bind<'x>(&self, cell: Rc<RefCell<&'x mut T>>) -> Action<'x> {
         return Single(box StoreAction { cell: cell });
     }
