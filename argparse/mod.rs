--- conflicted
+++ resolved
@@ -1,10 +1,5 @@
-<<<<<<< HEAD
 #![crate_name = "argparse"]
-#![crate_type = "dylib"]
-=======
-#![crate_id = "argparse#0.1"]
 #![crate_type = "lib"]
->>>>>>> 21f24887
 
 extern crate collections;
 extern crate arena;
